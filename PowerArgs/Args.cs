--- conflicted
+++ resolved
@@ -619,22 +619,15 @@
                 {
                     throw new UnexpectedArgException("Unexpected unnamed argument: " + context.ParserData.ImplicitParameters.First().Value);
                 }
-<<<<<<< HEAD
 
                 if (context.ParserData.ExplicitParameters.Count > 0)
                 {
                     throw new UnexpectedArgException("Unexpected named argument: " + context.ParserData.ExplicitParameters.First().Key);
-=======
-
-                if (context.ParserData.ExplicitParameters.Count > 0)
-                {
-                    throw new UnexpectedArgException("Unexpected named argument: " + context.ParserData.ExplicitParameters.First().Key);
                 }
 
                 if (context.ParserData.AdditionalExplicitParameters.Count > 0)
                 {
                     throw new UnexpectedArgException("Unexpected named argument: " + context.ParserData.AdditionalExplicitParameters.First().Key);
->>>>>>> 0266471c
                 }
             }
             else
