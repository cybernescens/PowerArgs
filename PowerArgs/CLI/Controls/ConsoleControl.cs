﻿using System;
using System.Threading.Tasks;

namespace PowerArgs.Cli
{
    /// <summary>
    /// A class that represents a visual element within a CLI application
    /// </summary>
    public class ConsoleControl : Rectangular
    {
        /// <summary>
        /// An id that can be used for debugging.  It is not used for anything internally.
        /// </summary>
        public string Id { get { return Get<string>(); } set { Set(value); } }
        /// <summary>
        /// An event that fires after this control gets focus
        /// </summary>
        public Event Focused { get; private set; } = new Event();
        /// <summary>
        /// An event that fires after this control loses focus
        /// </summary>
        public Event Unfocused { get; private set; } = new Event();

        /// <summary>
        /// An event that fires when this control is added to the visual tree of a ConsoleApp. 
        /// </summary>
        public Event AddedToVisualTree { get; private set; } = new Event();

        /// <summary>
        /// An event that fires just before this control is added to the visual tree of a ConsoleApp
        /// </summary>
        public Event BeforeAddedToVisualTree { get; private set; } = new Event();

        /// <summary>
        /// An event that fires when this control is removed from the visual tree of a ConsoleApp.
        /// </summary>
        public Event RemovedFromVisualTree { get; private set; } = new Event();

        /// <summary>
        /// An event that fires just before this control is removed from the visual tree of a ConsoleApp
        /// </summary>
        public Event BeforeRemovedFromVisualTree { get; private set; } = new Event();

        /// <summary>
        /// An event that fires when a key is pressed while this control has focus and the control has decided not to process
        /// the key press internally.
        /// </summary>
        public Event<ConsoleKeyInfo> KeyInputReceived { get; private set; } = new Event<ConsoleKeyInfo>();

        /// <summary>
        /// Gets a reference to the application this control is a part of
        /// </summary>
        public ConsoleApp Application { get; internal set; }

        /// <summary>
        /// Gets a reference to this control's parent in the visual tree.  It will be null if this control is not in the visual tree 
        /// and also if this control is the root of the visual tree.
        /// </summary>
        public ConsoleControl Parent { get { return Get<ConsoleControl>(); } internal set { Set(value); } }

        /// <summary>
        /// Gets or sets the background color
        /// </summary>
        public ConsoleColor Background { get { return Get<ConsoleColor>(); } set { Set(value); } }

        /// <summary>
        /// Gets or sets the foreground color
        /// </summary>
        public ConsoleColor Foreground { get { return Get<ConsoleColor>(); } set { Set(value); } }

        /// <summary>
        /// Gets or sets whether or not this control should paint its background color or leave it transparent.  By default
        /// this value is false.
        /// </summary>
        public bool TransparentBackground { get { return Get<bool>(); } set { Set(value); } }

        /// <summary>
        /// An arbitrary reference to an object to associate with this control
        /// </summary>
        public object Tag { get { return Get<object>(); } set { Set(value); } }

        /// <summary>
        /// Gets or sets whether or not this control is visible.  Invisible controls are still fully functional, except that they
        /// don't get painted
        /// </summary>
        public virtual bool IsVisible { get { return Get<bool>(); } set { Set(value); } }

        /// <summary>
        /// Gets or sets whether or not this control can accept focus.  By default this is set to true, but can
        /// be overridden by derived classes to be false by default.
        /// </summary>
        public virtual bool CanFocus { get { return Get<bool>(); } set { Set(value); } }

        /// <summary>
        /// Gets whether or not this control currently has focus
        /// </summary>
        public bool HasFocus { get { return Get<bool>(); } internal set { Set(value); } }


        private bool hasBeenAddedToVisualTree;

        /// <summary>
        /// Creates a new ConsoleControl
        /// </summary>
        public ConsoleControl()
        {
            CanFocus = true;
            Background = Theme.DefaultTheme.BackgroundColor;
            this.Foreground = Theme.DefaultTheme.ForegroundColor;
            this.IsVisible = true;
            this.SubscribeForLifetime(ObservableObject.AnyProperty,()=> { Application?.Paint(); }, this.LifetimeManager);
        }

        /// <summary>
        /// Tries to give this control focus. If the focus is in the visual tree, and is in the current focus layer, 
        /// and has it's CanFocus property to true then focus should be granted.
        /// </summary>
        /// <returns>True if focus was granted, false otherwise.  </returns>
        public bool TryFocus()
        {
            if (Application != null)
            {
                return Application.FocusManager.TrySetFocus(this);
            }
            else
            {
                return false;
            }
        }

        /// <summary>
        /// Tries to unfocus this control.
        /// </summary>
        /// <returns>True if focus was cleared and moved.  False otherwise</returns>
        public bool TryUnfocus()
        {
            if (Application != null)
            {
                return Application.FocusManager.TryMoveFocus(true);
            }
            else
            {
                return false;
            }
        }
        
        /// <summary>
        /// Gets the type and Id of this control
        /// </summary>
        /// <returns></returns>
        public override string ToString()
        {
            return GetType().Name+" ("+Id+")";
        }

        /// <summary>
        /// You should override this method if you are building a custom control, from scratch, and need to control
        /// every detail of the painting process.  If possible, prefer to create your custom control by deriving from
        /// ConsolePanel, which will let you assemble a new control from others.
        /// </summary>
        /// <param name="context">The scoped bitmap that you can paint on</param>
        protected virtual void OnPaint(ConsoleBitmap context)
        {
<<<<<<< HEAD
            if (focused) Focused.Fire();
            else Unfocused.Fire();
=======

>>>>>>> c985878d
        }

        internal void FireFocused(bool focused)
        {
            if (focused) Focused.Fire();
            else Unfocused.Fire();
        }

        internal void BeforeAddedToVisualTreeInternal()
        {
            BeforeAddedToVisualTree.Fire();
        }

        internal void AddedToVisualTreeInternal()
        {
            if (hasBeenAddedToVisualTree)
            {
                throw new ObjectDisposedException(Id, "This control has already been added to a visual tree and cannot be reused.");
            }

            hasBeenAddedToVisualTree = true;
            AddedToVisualTree.Fire();
            SubscribeForLifetime(ObservableObject.AnyProperty, Application.Paint, this.LifetimeManager);
        }

        internal void BeforeRemovedFromVisualTreeInternal()
        {
            BeforeRemovedFromVisualTree.Fire();
        }

        internal void RemovedFromVisualTreeInternal()
        {
            RemovedFromVisualTree.Fire();
        }

        internal void Paint(ConsoleBitmap context)
        {
            if (IsVisible == false)
            {
                return;
            }

            if (TransparentBackground == false)
            {
                context.Pen = new ConsoleCharacter(' ', null, Background);
                context.FillRect(0, 0, Width, Height);
            }

            OnPaint(context);
        }

        internal void PaintTo(ConsoleBitmap context)
        {
            OnPaint(context);
        }

        internal void HandleKeyInput(ConsoleKeyInfo info)
        {
            KeyInputReceived.Fire(info);
        }

        internal Point CalculateAbsolutePosition()
        {
            var x = X;
            var y = Y;

            var tempParent = Parent;
            while (tempParent != null)
            {
                x += tempParent.X;
                y += tempParent.Y;
                tempParent = tempParent.Parent;
            }

            return new Point(x, y);
        }

        internal Point CalculateRelativePosition(ConsoleControl parent)
        {
            var x = X;
            var y = Y;

            var tempParent = Parent;
            while (tempParent != null && tempParent != parent)
            {
                if (tempParent is ScrollablePanel)
                {
                    throw new InvalidOperationException("Controls within scrollable panels cannot have their relative positions calculated");
                }

                x += tempParent.X;
                y += tempParent.Y;
                tempParent = tempParent.Parent;
            }

            return new Point(x, y);
        }
    }
}<|MERGE_RESOLUTION|>--- conflicted
+++ resolved
@@ -143,7 +143,7 @@
                 return false;
             }
         }
-        
+
         /// <summary>
         /// Gets the type and Id of this control
         /// </summary>
@@ -151,8 +151,8 @@
         public override string ToString()
         {
             return GetType().Name+" ("+Id+")";
-        }
-
+                }
+        
         /// <summary>
         /// You should override this method if you are building a custom control, from scratch, and need to control
         /// every detail of the painting process.  If possible, prefer to create your custom control by deriving from
@@ -161,18 +161,30 @@
         /// <param name="context">The scoped bitmap that you can paint on</param>
         protected virtual void OnPaint(ConsoleBitmap context)
         {
-<<<<<<< HEAD
+
+        }
+        
+        internal void FireFocused(bool focused)
+        {
             if (focused) Focused.Fire();
             else Unfocused.Fire();
-=======
-
->>>>>>> c985878d
-        }
-
-        internal void FireFocused(bool focused)
-        {
-            if (focused) Focused.Fire();
-            else Unfocused.Fire();
+        }
+
+        internal void AddedToVisualTreeInternal()
+        {
+            if (hasBeenAddedToVisualTree) throw new ObjectDisposedException(Id, "This control has already been added to a visual tree and cannot be reused.");
+            hasBeenAddedToVisualTree = true;
+            using (new AmbientLifetimeScope(LifetimeManager))
+            {
+                OnAddedToVisualTree();
+                if (Added != null)
+                {
+                    Added();
+                }
+
+                Subscribe(ObservableObject.AnyProperty, Application.Paint);
+            }
+            
         }
 
         internal void BeforeAddedToVisualTreeInternal()
@@ -198,7 +210,7 @@
         }
 
         internal void RemovedFromVisualTreeInternal()
-        {
+                {
             RemovedFromVisualTree.Fire();
         }
 
@@ -235,12 +247,12 @@
 
             var tempParent = Parent;
             while (tempParent != null)
-            {
+        {
                 x += tempParent.X;
                 y += tempParent.Y;
                 tempParent = tempParent.Parent;
             }
-
+          
             return new Point(x, y);
         }
 
@@ -253,7 +265,7 @@
             while (tempParent != null && tempParent != parent)
             {
                 if (tempParent is ScrollablePanel)
-                {
+        {
                     throw new InvalidOperationException("Controls within scrollable panels cannot have their relative positions calculated");
                 }
 
